--- conflicted
+++ resolved
@@ -39,11 +39,7 @@
 #define _MMC_UTILITIES_H
 
 #include <stdio.h>
-<<<<<<< HEAD
 #include "mmc_vector_types.h"
-=======
-#include "vector_types.h"
->>>>>>> 01ed20bb
 #include "cjson/cJSON.h"
 
 #ifdef _OPENMP                      ///< use multi-threading for running simulation on multiple GPUs
